--- conflicted
+++ resolved
@@ -204,13 +204,9 @@
                 conf,
                 tenant_id,
                 resources.broker_client,
-<<<<<<< HEAD
+                tenants,
                 remote_storage,
                 resources.deletion_queue_client,
-=======
-                tenants,
-                remote_storage,
->>>>>>> 0b001a00
                 ctx,
             ) {
                 Ok(tenant) => tenant,
@@ -369,10 +365,7 @@
         let tenant_resources = TenantSharedResources {
             broker_client,
             remote_storage,
-<<<<<<< HEAD
             deletion_queue_client: deletion_queue.new_client(),
-=======
->>>>>>> 0b001a00
         };
         let created_tenant =
             schedule_local_tenant_processing(conf, &tenant_directory, tenant_resources, None, &TENANTS, ctx)?;
@@ -538,10 +531,7 @@
         let resources = TenantSharedResources {
             broker_client,
             remote_storage,
-<<<<<<< HEAD
             deletion_queue_client: deletion_queue.new_client(),
-=======
->>>>>>> 0b001a00
         };
         let new_tenant = schedule_local_tenant_processing(conf, &tenant_path,  resources, None,  &TENANTS, ctx)
             .with_context(|| {
@@ -628,10 +618,7 @@
         let resources = TenantSharedResources {
             broker_client,
             remote_storage: Some(remote_storage),
-<<<<<<< HEAD
             deletion_queue_client: deletion_queue.new_client(),
-=======
->>>>>>> 0b001a00
         };
         let attached_tenant = schedule_local_tenant_processing(conf, &tenant_dir, resources, None, &TENANTS, ctx)?;
         // TODO: tenant object & its background loops remain, untracked in tenant map, if we fail here.
