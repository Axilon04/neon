//!
//! VirtualFile is like a normal File, but it's not bound directly to
//! a file descriptor. Instead, the file is opened when it's read from,
//! and if too many files are open globally in the system, least-recently
//! used ones are closed.
//!
//! To track which files have been recently used, we use the clock algorithm
//! with a 'recently_used' flag on each slot.
//!
//! This is similar to PostgreSQL's virtual file descriptor facility in
//! src/backend/storage/file/fd.c
//!
use crate::metrics::{StorageIoOperation, STORAGE_IO_SIZE, STORAGE_IO_TIME_METRIC};
use crate::tenant::TENANTS_SEGMENT_NAME;
use camino::{Utf8Path, Utf8PathBuf};
use once_cell::sync::OnceCell;
use std::fs::{self, File, OpenOptions};
use std::io::{ErrorKind, Seek, SeekFrom};
use std::os::unix::fs::FileExt;
use std::sync::atomic::{AtomicBool, AtomicUsize, Ordering};
use std::sync::{RwLock, RwLockWriteGuard};

///
/// A virtual file descriptor. You can use this just like std::fs::File, but internally
/// the underlying file is closed if the system is low on file descriptors,
/// and re-opened when it's accessed again.
///
/// Like with std::fs::File, multiple threads can read/write the file concurrently,
/// holding just a shared reference the same VirtualFile, using the read_at() / write_at()
/// functions from the FileExt trait. But the functions from the Read/Write/Seek traits
/// require a mutable reference, because they modify the "current position".
///
/// Each VirtualFile has a physical file descriptor in the global OPEN_FILES array, at the
/// slot that 'handle points to, if the underlying file is currently open. If it's not
/// currently open, the 'handle' can still point to the slot where it was last kept. The
/// 'tag' field is used to detect whether the handle still is valid or not.
///
#[derive(Debug)]
pub struct VirtualFile {
    /// Lazy handle to the global file descriptor cache. The slot that this points to
    /// might contain our File, or it may be empty, or it may contain a File that
    /// belongs to a different VirtualFile.
    handle: RwLock<SlotHandle>,

    /// Current file position
    pos: u64,

    /// File path and options to use to open it.
    ///
    /// Note: this only contains the options needed to re-open it. For example,
    /// if a new file is created, we only pass the create flag when it's initially
    /// opened, in the VirtualFile::create() function, and strip the flag before
    /// storing it here.
    pub path: Utf8PathBuf,
    open_options: OpenOptions,

    // These are strings becase we only use them for metrics, and those expect strings.
    // It makes no sense for us to constantly turn the `TimelineId` and `TenantId` into
    // strings.
    tenant_id: String,
    timeline_id: String,
}

#[derive(Debug, PartialEq, Clone, Copy)]
struct SlotHandle {
    /// Index into OPEN_FILES.slots
    index: usize,

    /// Value of 'tag' in the slot. If slot's tag doesn't match, then the slot has
    /// been recycled and no longer contains the FD for this virtual file.
    tag: u64,
}

/// OPEN_FILES is the global array that holds the physical file descriptors that
/// are currently open. Each slot in the array is protected by a separate lock,
/// so that different files can be accessed independently. The lock must be held
/// in write mode to replace the slot with a different file, but a read mode
/// is enough to operate on the file, whether you're reading or writing to it.
///
/// OPEN_FILES starts in uninitialized state, and it's initialized by
/// the virtual_file::init() function. It must be called exactly once at page
/// server startup.
static OPEN_FILES: OnceCell<OpenFiles> = OnceCell::new();

struct OpenFiles {
    slots: &'static [Slot],

    /// clock arm for the clock algorithm
    next: AtomicUsize,
}

struct Slot {
    inner: RwLock<SlotInner>,

    /// has this file been used since last clock sweep?
    recently_used: AtomicBool,
}

struct SlotInner {
    /// Counter that's incremented every time a different file is stored here.
    /// To avoid the ABA problem.
    tag: u64,

    /// the underlying file
    file: Option<File>,
}

impl OpenFiles {
    /// Find a slot to use, evicting an existing file descriptor if needed.
    ///
    /// On return, we hold a lock on the slot, and its 'tag' has been updated
    /// recently_used has been set. It's all ready for reuse.
    fn find_victim_slot(&self) -> (SlotHandle, RwLockWriteGuard<SlotInner>) {
        //
        // Run the clock algorithm to find a slot to replace.
        //
        let num_slots = self.slots.len();
        let mut retries = 0;
        let mut slot;
        let mut slot_guard;
        let index;
        loop {
            let next = self.next.fetch_add(1, Ordering::AcqRel) % num_slots;
            slot = &self.slots[next];

            // If the recently_used flag on this slot is set, continue the clock
            // sweep. Otherwise try to use this slot. If we cannot acquire the
            // lock, also continue the clock sweep.
            //
            // We only continue in this manner for a while, though. If we loop
            // through the array twice without finding a victim, just pick the
            // next slot and wait until we can reuse it. This way, we avoid
            // spinning in the extreme case that all the slots are busy with an
            // I/O operation.
            if retries < num_slots * 2 {
                if !slot.recently_used.swap(false, Ordering::Release) {
                    if let Ok(guard) = slot.inner.try_write() {
                        slot_guard = guard;
                        index = next;
                        break;
                    }
                }
                retries += 1;
            } else {
                slot_guard = slot.inner.write().unwrap();
                index = next;
                break;
            }
        }

        //
        // We now have the victim slot locked. If it was in use previously, close the
        // old file.
        //
        if let Some(old_file) = slot_guard.file.take() {
            // the normal path of dropping VirtualFile uses "close", use "close-by-replace" here to
            // distinguish the two.
            STORAGE_IO_TIME_METRIC
                .get(StorageIoOperation::CloseByReplace)
                .observe_closure_duration(|| drop(old_file));
        }

        // Prepare the slot for reuse and return it
        slot_guard.tag += 1;
        slot.recently_used.store(true, Ordering::Relaxed);
        (
            SlotHandle {
                index,
                tag: slot_guard.tag,
            },
            slot_guard,
        )
    }
}

<<<<<<< HEAD
/// Call this when the local filesystem gives us an error with an external
/// cause: this includes EIO, EROFS, and EACCESS: all these indicate either
/// bad storage or bad configuration, and we can't fix that from inside
/// a running process.
pub(crate) fn on_fatal_io_error(e: &std::io::Error) -> ! {
    tracing::error!("Fatal I/O error: {}", &e);
    std::process::abort();
=======
#[derive(Debug, thiserror::Error)]
pub enum CrashsafeOverwriteError {
    #[error("final path has no parent dir")]
    FinalPathHasNoParentDir,
    #[error("remove tempfile")]
    RemovePreviousTempfile(#[source] std::io::Error),
    #[error("create tempfile")]
    CreateTempfile(#[source] std::io::Error),
    #[error("write tempfile")]
    WriteContents(#[source] std::io::Error),
    #[error("sync tempfile")]
    SyncTempfile(#[source] std::io::Error),
    #[error("rename tempfile to final path")]
    RenameTempfileToFinalPath(#[source] std::io::Error),
    #[error("open final path parent dir")]
    OpenFinalPathParentDir(#[source] std::io::Error),
    #[error("sync final path parent dir")]
    SyncFinalPathParentDir(#[source] std::io::Error),
>>>>>>> c216b16b
}

/// Identify error types that should alwways terminate the process.  Other
/// error types may be elegible for retry.
pub(crate) fn is_fatal_io_error(e: &std::io::Error) -> bool {
    match e.kind() {
        ErrorKind::InvalidInput => {
            // Invalid input is always a code problem, not a disk/filesystem problem
            return false;
        }
        ErrorKind::UnexpectedEof => {
            // UnexpectedEof in e.g. read_exact_at tends to indicate a code bug in
            // picking the offset to read at, not a disk/filesystem problem
            return false;
        }
        ErrorKind::WriteZero => {
            return false;
        }
        ErrorKind::Interrupted => {
            return false;
        }
        _ => { // Not a special kind, fall through to checking OS error
        }
    }

    match e.raw_os_error().map(nix::errno::from_i32) {
        Some(nix::errno::Errno::ENOSPC) => {
            // We do not terminate on ENOSPC, because the process needs to stay up
            // for layer eviction to do its thing and free up that space
            false
        }
        Some(nix::errno::Errno::EBADF) => {
            // Bad file descriptor indicates a logic bug rather than a storage problem
            false
        }
        Some(_) => {
            // On all other local storage errors, we terminate the process.
            true
        }
        None => {
            // Does not originate from the operating system, so
            // it's not a hardware/filesystem problem: do not terminate.
            false
        }
    }
}

/// Wrap std::io::Error with a behavior where we will terminate the process
/// on most I/O errors from local storage.  The rational for terminating is:
/// - EIO means we can't trust the drive any more
/// - EROFS means the local filesystem or drive is damaged, we shouldn't use it any more
/// - EACCESS means something is fatally misconfigured about the pageserver, such
///   as running the process as the wrong user, or the filesystem having the wrong
///   ownership or permission bits.  We terminate so that it's obvious to
///   the operator why the pageserver isn't working, and they can restart it when
///   they've fixed the problem.
#[derive(thiserror::Error, Debug)]
pub struct Error {
    inner: std::io::Error,
    context: Option<String>,
}

impl Error {
    /// Wrap a io::Error with some context & terminate
    /// the process if the io::Error matches our policy for termination
    fn new_with_context(e: std::io::Error, context: &str) -> Self {
        Self::build(e, Some(context.to_string()))
    }

    fn context(e: Self, context: &str) -> Self {
        Self {
            inner: e.inner,
            context: Some(context.to_string()),
        }
    }

    fn new(e: std::io::Error) -> Self {
        Self::build(e, None)
    }

    fn invalid(reason: &str) -> Self {
        Self::new(std::io::Error::new(ErrorKind::InvalidInput, reason))
    }

    fn build(e: std::io::Error, context: Option<String>) -> Self {
        // Construct instance early so that we have it for
        // using Display in termination message.
        let instance = Self { inner: e, context };

        // Maybe terminate: this violates the usual expectation that callers
        // should make their own decisions about how to handle an Error, but
        // it's worthwhile to avoid every single user of the local filesystem
        // having to apply the same "terminate on errors" behavior.
        if is_fatal_io_error(&instance.inner) {
            on_fatal_io_error(&instance.inner);
            unreachable!();
        }

        instance
    }

    fn kind(&self) -> ErrorKind {
        self.inner.kind()
    }
}

impl From<std::io::Error> for Error {
    fn from(e: std::io::Error) -> Self {
        Self::build(e, None)
    }
}

impl From<Error> for std::io::Error {
    fn from(e: Error) -> std::io::Error {
        e.inner
    }
}

impl std::fmt::Display for Error {
    fn fmt(&self, f: &mut std::fmt::Formatter<'_>) -> std::fmt::Result {
        match &self.context {
            Some(context) => {
                write!(f, "{}: {}", context, self.inner)
            }
            None => self.inner.fmt(f),
        }
    }
}

impl VirtualFile {
    /// Open a file in read-only mode. Like File::open.
<<<<<<< HEAD
    pub async fn open(path: &Path) -> Result<VirtualFile, Error> {
        Self::open_with_options(path, OpenOptions::new().read(true))
            .await
            .map_err(Error::from)
=======
    pub async fn open(path: &Utf8Path) -> Result<VirtualFile, std::io::Error> {
        Self::open_with_options(path, OpenOptions::new().read(true)).await
>>>>>>> c216b16b
    }

    /// Create a new file for writing. If the file exists, it will be truncated.
    /// Like File::create.
<<<<<<< HEAD
    pub async fn create(path: &Path) -> Result<VirtualFile, Error> {
=======
    pub async fn create(path: &Utf8Path) -> Result<VirtualFile, std::io::Error> {
>>>>>>> c216b16b
        Self::open_with_options(
            path,
            OpenOptions::new().write(true).create(true).truncate(true),
        )
        .await
        .map_err(Error::from)
    }

    /// Open a file with given options.
    ///
    /// Note: If any custom flags were set in 'open_options' through OpenOptionsExt,
    /// they will be applied also when the file is subsequently re-opened, not only
    /// on the first time. Make sure that's sane!
    pub async fn open_with_options(
        path: &Utf8Path,
        open_options: &OpenOptions,
<<<<<<< HEAD
    ) -> Result<VirtualFile, Error> {
        let path_str = path.to_string_lossy();
=======
    ) -> Result<VirtualFile, std::io::Error> {
        let path_str = path.to_string();
>>>>>>> c216b16b
        let parts = path_str.split('/').collect::<Vec<&str>>();
        let tenant_id;
        let timeline_id;
        if parts.len() > 5 && parts[parts.len() - 5] == TENANTS_SEGMENT_NAME {
            tenant_id = parts[parts.len() - 4].to_string();
            timeline_id = parts[parts.len() - 2].to_string();
        } else {
            tenant_id = "*".to_string();
            timeline_id = "*".to_string();
        }
        let (handle, mut slot_guard) = get_open_files().find_victim_slot();

        let file = STORAGE_IO_TIME_METRIC
            .get(StorageIoOperation::Open)
            .observe_closure_duration(|| open_options.open(path))?;

        // Strip all options other than read and write.
        //
        // It would perhaps be nicer to check just for the read and write flags
        // explicitly, but OpenOptions doesn't contain any functions to read flags,
        // only to set them.
        let mut reopen_options = open_options.clone();
        reopen_options.create(false);
        reopen_options.create_new(false);
        reopen_options.truncate(false);

        let vfile = VirtualFile {
            handle: RwLock::new(handle),
            pos: 0,
            path: path.to_path_buf(),
            open_options: reopen_options,
            tenant_id,
            timeline_id,
        };

        slot_guard.file.replace(file);

        Ok(vfile)
    }

    /// Writes a file to the specified `final_path` in a crash safe fasion
    ///
    /// The file is first written to the specified tmp_path, and in a second
    /// step, the tmp path is renamed to the final path. As renames are
    /// atomic, a crash during the write operation will never leave behind a
    /// partially written file.
    pub async fn crashsafe_overwrite(
        final_path: &Utf8Path,
        tmp_path: &Utf8Path,
        content: &[u8],
    ) -> Result<(), Error> {
        let final_path_parent = final_path.parent().ok_or(std::io::Error::new(
            ErrorKind::InvalidInput,
            "Path must be absolute",
        ))?;

        match std::fs::remove_file(tmp_path) {
            Ok(()) => {}
            Err(e) if e.kind() == std::io::ErrorKind::NotFound => {}
            Err(e) => return Err(Error::new_with_context(e, "removing tempfile")),
        }
        let mut file = Self::open_with_options(
            tmp_path,
            OpenOptions::new()
                .write(true)
                // Use `create_new` so that, if we race with ourselves or something else,
                // we bail out instead of causing damage.
                .create_new(true),
        )
        .await
        .map_err(|e| Error::context(e, "create tempfile"))?;
        file.write_all(content)
            .await
            .map_err(|e| Error::context(e, "write contents"))?;
        file.sync_all()
            .await
            .map_err(|e| Error::context(e, "sync tempfile"))?;
        drop(file); // before the rename, that's important!
                    // renames are atomic
        std::fs::rename(tmp_path, final_path)
            .map_err(|e| Error::new_with_context(e, "rename tempfile to final path"))?;
        // Only open final path parent dirfd now, so that this operation only
        // ever holds one VirtualFile fd at a time.  That's important because
        // the current `find_victim_slot` impl might pick the same slot for both
        // VirtualFile., and it eventually does a blocking write lock instead of
        // try_lock.
        let final_parent_dirfd =
            Self::open_with_options(final_path_parent, OpenOptions::new().read(true))
                .await
                .map_err(|e| Error::context(e, "open final path parent"))?;
        final_parent_dirfd
            .sync_all()
            .await
            .map_err(|e| Error::context(e, "sync final path parent"))?;
        Ok(())
    }

    /// Call File::sync_all() on the underlying File.
    pub async fn sync_all(&self) -> Result<(), Error> {
        self.with_file(StorageIoOperation::Fsync, |file| file.sync_all())
            .await?
            .map_err(Error::new)
    }

    pub async fn metadata(&self) -> Result<fs::Metadata, Error> {
        self.with_file(StorageIoOperation::Metadata, |file| file.metadata())
            .await?
            .map_err(Error::new)
    }

    /// Helper function that looks up the underlying File for this VirtualFile,
    /// opening it and evicting some other File if necessary. It calls 'func'
    /// with the physical File.
    async fn with_file<F, R>(&self, op: StorageIoOperation, mut func: F) -> Result<R, Error>
    where
        F: FnMut(&File) -> R,
    {
        let open_files = get_open_files();

        let mut handle_guard = {
            // Read the cached slot handle, and see if the slot that it points to still
            // contains our File.
            //
            // We only need to hold the handle lock while we read the current handle. If
            // another thread closes the file and recycles the slot for a different file,
            // we will notice that the handle we read is no longer valid and retry.
            let mut handle = *self.handle.read().unwrap();
            loop {
                // Check if the slot contains our File
                {
                    let slot = &open_files.slots[handle.index];
                    let slot_guard = slot.inner.read().unwrap();
                    if slot_guard.tag == handle.tag {
                        if let Some(file) = &slot_guard.file {
                            // Found a cached file descriptor.
                            slot.recently_used.store(true, Ordering::Relaxed);
                            return Ok(STORAGE_IO_TIME_METRIC
                                .get(op)
                                .observe_closure_duration(|| func(file)));
                        }
                    }
                }

                // The slot didn't contain our File. We will have to open it ourselves,
                // but before that, grab a write lock on handle in the VirtualFile, so
                // that no other thread will try to concurrently open the same file.
                let handle_guard = self.handle.write().unwrap();

                // If another thread changed the handle while we were not holding the lock,
                // then the handle might now be valid again. Loop back to retry.
                if *handle_guard != handle {
                    handle = *handle_guard;
                    continue;
                }
                break handle_guard;
            }
        };

        // We need to open the file ourselves. The handle in the VirtualFile is
        // now locked in write-mode. Find a free slot to put it in.
        let (handle, mut slot_guard) = open_files.find_victim_slot();

        // Open the physical file
        let file = STORAGE_IO_TIME_METRIC
            .get(StorageIoOperation::Open)
            .observe_closure_duration(|| self.open_options.open(&self.path))?;

        // Perform the requested operation on it
        let result = STORAGE_IO_TIME_METRIC
            .get(op)
            .observe_closure_duration(|| func(&file));

        // Store the File in the slot and update the handle in the VirtualFile
        // to point to it.
        slot_guard.file.replace(file);

        *handle_guard = handle;

        Ok(result)
    }

    pub fn remove(self) {
        let path = self.path.clone();
        drop(self);
        std::fs::remove_file(path).expect("failed to remove the virtual file");
    }

    pub async fn seek(&mut self, pos: SeekFrom) -> Result<u64, Error> {
        match pos {
            SeekFrom::Start(offset) => {
                self.pos = offset;
            }
            SeekFrom::End(offset) => {
                self.pos = self
                    .with_file(StorageIoOperation::Seek, |mut file| {
                        file.seek(SeekFrom::End(offset))
                    })
                    .await??
            }
            SeekFrom::Current(offset) => {
                let pos = self.pos as i128 + offset as i128;
                if pos < 0 {
                    return Err(Error::invalid("offset would be negative"));
                }
                if pos > u64::MAX as i128 {
                    return Err(Error::invalid("offset overflow"));
                }
                self.pos = pos as u64;
            }
        }
        Ok(self.pos)
    }

    // Copied from https://doc.rust-lang.org/1.72.0/src/std/os/unix/fs.rs.html#117-135
    pub async fn read_exact_at(&self, mut buf: &mut [u8], mut offset: u64) -> Result<(), Error> {
        while !buf.is_empty() {
            match self.read_at(buf, offset).await {
                Ok(0) => {
                    return Err(std::io::Error::new(
                        std::io::ErrorKind::UnexpectedEof,
                        "failed to fill whole buffer",
                    )
                    .into())
                }
                Ok(n) => {
                    buf = &mut buf[n..];
                    offset += n as u64;
                }
                Err(ref e) if e.kind() == std::io::ErrorKind::Interrupted => {}
                Err(e) => return Err(e),
            }
        }
        Ok(())
    }

    // Copied from https://doc.rust-lang.org/1.72.0/src/std/os/unix/fs.rs.html#219-235
    pub async fn write_all_at(&self, mut buf: &[u8], mut offset: u64) -> Result<(), Error> {
        while !buf.is_empty() {
            match self.write_at(buf, offset).await {
                Ok(0) => {
                    return Err(std::io::Error::new(
                        std::io::ErrorKind::WriteZero,
                        "failed to write whole buffer",
                    )
                    .into());
                }
                Ok(n) => {
                    buf = &buf[n..];
                    offset += n as u64;
                }
                Err(ref e) if e.kind() == std::io::ErrorKind::Interrupted => {}
                Err(e) => return Err(e),
            }
        }
        Ok(())
    }

    pub async fn write_all(&mut self, mut buf: &[u8]) -> Result<(), Error> {
        while !buf.is_empty() {
            match self.write(buf).await {
                Ok(0) => {
                    return Err(std::io::Error::new(
                        std::io::ErrorKind::WriteZero,
                        "failed to write whole buffer",
                    )
                    .into());
                }
                Ok(n) => {
                    buf = &buf[n..];
                }
                Err(ref e) if e.kind() == std::io::ErrorKind::Interrupted => {}
                Err(e) => return Err(e),
            }
        }
        Ok(())
    }

    async fn write(&mut self, buf: &[u8]) -> Result<usize, Error> {
        let pos = self.pos;
        let n = self.write_at(buf, pos).await?;
        self.pos += n as u64;
        Ok(n)
    }

    pub async fn read_at(&self, buf: &mut [u8], offset: u64) -> Result<usize, Error> {
        let result = self
            .with_file(StorageIoOperation::Read, |file| file.read_at(buf, offset))
            .await?;
        if let Ok(size) = result {
            STORAGE_IO_SIZE
                .with_label_values(&["read", &self.tenant_id, &self.timeline_id])
                .add(size as i64);
        }
        result.map_err(Error::new)
    }

    async fn write_at(&self, buf: &[u8], offset: u64) -> Result<usize, Error> {
        let result = self
            .with_file(StorageIoOperation::Write, |file| file.write_at(buf, offset))
            .await?;
        if let Ok(size) = result {
            STORAGE_IO_SIZE
                .with_label_values(&["write", &self.tenant_id, &self.timeline_id])
                .add(size as i64);
        }
        result.map_err(Error::new)
    }
}

#[cfg(test)]
impl VirtualFile {
    pub(crate) async fn read_blk(
        &self,
        blknum: u32,
    ) -> Result<crate::tenant::block_io::BlockLease<'_>, Error> {
        use crate::page_cache::PAGE_SZ;
        let mut buf = [0; PAGE_SZ];
        self.read_exact_at(&mut buf, blknum as u64 * (PAGE_SZ as u64))
            .await?;
        Ok(std::sync::Arc::new(buf).into())
    }

    async fn read_to_end(&mut self, buf: &mut Vec<u8>) -> Result<(), Error> {
        loop {
            let mut tmp = [0; 128];
            match self.read_at(&mut tmp, self.pos).await {
                Ok(0) => return Ok(()),
                Ok(n) => {
                    self.pos += n as u64;
                    buf.extend_from_slice(&tmp[..n]);
                }
                Err(ref e) if e.kind() == std::io::ErrorKind::Interrupted => {}
                Err(e) => return Err(e),
            }
        }
    }
}

impl Drop for VirtualFile {
    /// If a VirtualFile is dropped, close the underlying file if it was open.
    fn drop(&mut self) {
        let handle = self.handle.get_mut().unwrap();

        // We could check with a read-lock first, to avoid waiting on an
        // unrelated I/O.
        let slot = &get_open_files().slots[handle.index];
        let mut slot_guard = slot.inner.write().unwrap();
        if slot_guard.tag == handle.tag {
            slot.recently_used.store(false, Ordering::Relaxed);
            // there is also operation "close-by-replace" for closes done on eviction for
            // comparison.
            STORAGE_IO_TIME_METRIC
                .get(StorageIoOperation::Close)
                .observe_closure_duration(|| drop(slot_guard.file.take()));
        }
    }
}

impl OpenFiles {
    fn new(num_slots: usize) -> OpenFiles {
        let mut slots = Box::new(Vec::with_capacity(num_slots));
        for _ in 0..num_slots {
            let slot = Slot {
                recently_used: AtomicBool::new(false),
                inner: RwLock::new(SlotInner { tag: 0, file: None }),
            };
            slots.push(slot);
        }

        OpenFiles {
            next: AtomicUsize::new(0),
            slots: Box::leak(slots),
        }
    }
}

///
/// Initialize the virtual file module. This must be called once at page
/// server startup.
///
pub fn init(num_slots: usize) {
    if OPEN_FILES.set(OpenFiles::new(num_slots)).is_err() {
        panic!("virtual_file::init called twice");
    }
}

const TEST_MAX_FILE_DESCRIPTORS: usize = 10;

// Get a handle to the global slots array.
fn get_open_files() -> &'static OpenFiles {
    //
    // In unit tests, page server startup doesn't happen and no one calls
    // virtual_file::init(). Initialize it here, with a small array.
    //
    // This applies to the virtual file tests below, but all other unit
    // tests too, so the virtual file facility is always usable in
    // unit tests.
    //
    if cfg!(test) {
        OPEN_FILES.get_or_init(|| OpenFiles::new(TEST_MAX_FILE_DESCRIPTORS))
    } else {
        OPEN_FILES.get().expect("virtual_file::init not called yet")
    }
}

#[cfg(test)]
mod tests {
    use super::*;
    use rand::seq::SliceRandom;
    use rand::thread_rng;
    use rand::Rng;
    use std::future::Future;
    use std::io::Write;
    use std::sync::Arc;

    enum MaybeVirtualFile {
        VirtualFile(VirtualFile),
        File(File),
    }

    impl From<VirtualFile> for MaybeVirtualFile {
        fn from(vf: VirtualFile) -> Self {
            MaybeVirtualFile::VirtualFile(vf)
        }
    }

    impl MaybeVirtualFile {
        async fn read_exact_at(&self, buf: &mut [u8], offset: u64) -> Result<(), Error> {
            match self {
                MaybeVirtualFile::VirtualFile(file) => file.read_exact_at(buf, offset).await,
                MaybeVirtualFile::File(file) => file.read_exact_at(buf, offset).map_err(Error::new),
            }
        }
        async fn write_all_at(&self, buf: &[u8], offset: u64) -> Result<(), Error> {
            match self {
                MaybeVirtualFile::VirtualFile(file) => file.write_all_at(buf, offset).await,
                MaybeVirtualFile::File(file) => file.write_all_at(buf, offset).map_err(Error::new),
            }
        }
        async fn seek(&mut self, pos: SeekFrom) -> Result<u64, Error> {
            match self {
                MaybeVirtualFile::VirtualFile(file) => file.seek(pos).await,
                MaybeVirtualFile::File(file) => file.seek(pos).map_err(Error::new),
            }
        }
        async fn write_all(&mut self, buf: &[u8]) -> Result<(), Error> {
            match self {
                MaybeVirtualFile::VirtualFile(file) => file.write_all(buf).await,
                MaybeVirtualFile::File(file) => file.write_all(buf).map_err(Error::new),
            }
        }

        // Helper function to slurp contents of a file, starting at the current position,
        // into a string
        async fn read_string(&mut self) -> Result<String, Error> {
            use std::io::Read;
            let mut buf = String::new();
            match self {
                MaybeVirtualFile::VirtualFile(file) => {
                    let mut buf = Vec::new();
                    file.read_to_end(&mut buf).await?;
                    return Ok(String::from_utf8(buf).unwrap());
                }
                MaybeVirtualFile::File(file) => {
                    file.read_to_string(&mut buf)?;
                }
            }
            Ok(buf)
        }

        // Helper function to slurp a portion of a file into a string
        async fn read_string_at(&mut self, pos: u64, len: usize) -> Result<String, Error> {
            let mut buf = vec![0; len];
            self.read_exact_at(&mut buf, pos).await?;
            Ok(String::from_utf8(buf).unwrap())
        }
    }

    #[tokio::test]
    async fn test_virtual_files() -> Result<(), Error> {
        // The real work is done in the test_files() helper function. This
        // allows us to run the same set of tests against a native File, and
        // VirtualFile. We trust the native Files and wouldn't need to test them,
        // but this allows us to verify that the operations return the same
        // results with VirtualFiles as with native Files. (Except that with
        // native files, you will run out of file descriptors if the ulimit
        // is low enough.)
        test_files("virtual_files", |path, open_options| async move {
            let vf = VirtualFile::open_with_options(&path, &open_options).await?;
            Ok(MaybeVirtualFile::VirtualFile(vf))
        })
        .await
    }

    #[tokio::test]
    async fn test_physical_files() -> Result<(), Error> {
        test_files("physical_files", |path, open_options| async move {
            Ok(MaybeVirtualFile::File(open_options.open(path)?))
        })
        .await
    }

    async fn test_files<OF, FT>(testname: &str, openfunc: OF) -> Result<(), Error>
    where
        OF: Fn(Utf8PathBuf, OpenOptions) -> FT,
        FT: Future<Output = Result<MaybeVirtualFile, std::io::Error>>,
    {
        let testdir = crate::config::PageServerConf::test_repo_dir(testname);
        std::fs::create_dir_all(&testdir)?;

        let path_a = testdir.join("file_a");
        let mut file_a = openfunc(
            path_a.clone(),
            OpenOptions::new()
                .write(true)
                .create(true)
                .truncate(true)
                .to_owned(),
        )
        .await?;
        file_a.write_all(b"foobar").await?;

        // cannot read from a file opened in write-only mode
        let _ = file_a.read_string().await.unwrap_err();

        // Close the file and re-open for reading
        let mut file_a = openfunc(path_a, OpenOptions::new().read(true).to_owned()).await?;

        // cannot write to a file opened in read-only mode
        let _ = file_a.write_all(b"bar").await.unwrap_err();

        // Try simple read
        assert_eq!("foobar", file_a.read_string().await?);

        // It's positioned at the EOF now.
        assert_eq!("", file_a.read_string().await?);

        // Test seeks.
        assert_eq!(file_a.seek(SeekFrom::Start(1)).await?, 1);
        assert_eq!("oobar", file_a.read_string().await?);

        assert_eq!(file_a.seek(SeekFrom::End(-2)).await?, 4);
        assert_eq!("ar", file_a.read_string().await?);

        assert_eq!(file_a.seek(SeekFrom::Start(1)).await?, 1);
        assert_eq!(file_a.seek(SeekFrom::Current(2)).await?, 3);
        assert_eq!("bar", file_a.read_string().await?);

        assert_eq!(file_a.seek(SeekFrom::Current(-5)).await?, 1);
        assert_eq!("oobar", file_a.read_string().await?);

        // Test erroneous seeks to before byte 0
        file_a.seek(SeekFrom::End(-7)).await.unwrap_err();
        assert_eq!(file_a.seek(SeekFrom::Start(1)).await?, 1);
        file_a.seek(SeekFrom::Current(-2)).await.unwrap_err();

        // the erroneous seek should have left the position unchanged
        assert_eq!("oobar", file_a.read_string().await?);

        // Create another test file, and try FileExt functions on it.
        let path_b = testdir.join("file_b");
        let mut file_b = openfunc(
            path_b.clone(),
            OpenOptions::new()
                .read(true)
                .write(true)
                .create(true)
                .truncate(true)
                .to_owned(),
        )
        .await?;
        file_b.write_all_at(b"BAR", 3).await?;
        file_b.write_all_at(b"FOO", 0).await?;

        assert_eq!(file_b.read_string_at(2, 3).await?, "OBA");

        // Open a lot of files, enough to cause some evictions. (Or to be precise,
        // open the same file many times. The effect is the same.)
        //
        // leave file_a positioned at offset 1 before we start
        assert_eq!(file_a.seek(SeekFrom::Start(1)).await?, 1);

        let mut vfiles = Vec::new();
        for _ in 0..100 {
            let mut vfile =
                openfunc(path_b.clone(), OpenOptions::new().read(true).to_owned()).await?;
            assert_eq!("FOOBAR", vfile.read_string().await?);
            vfiles.push(vfile);
        }

        // make sure we opened enough files to definitely cause evictions.
        assert!(vfiles.len() > TEST_MAX_FILE_DESCRIPTORS * 2);

        // The underlying file descriptor for 'file_a' should be closed now. Try to read
        // from it again. We left the file positioned at offset 1 above.
        assert_eq!("oobar", file_a.read_string().await?);

        // Check that all the other FDs still work too. Use them in random order for
        // good measure.
        vfiles.as_mut_slice().shuffle(&mut thread_rng());
        for vfile in vfiles.iter_mut() {
            assert_eq!("OOBAR", vfile.read_string_at(1, 5).await?);
        }

        Ok(())
    }

    /// Test using VirtualFiles from many threads concurrently. This tests both using
    /// a lot of VirtualFiles concurrently, causing evictions, and also using the same
    /// VirtualFile from multiple threads concurrently.
    #[tokio::test]
    async fn test_vfile_concurrency() -> Result<(), Error> {
        const SIZE: usize = 8 * 1024;
        const VIRTUAL_FILES: usize = 100;
        const THREADS: usize = 100;
        const SAMPLE: [u8; SIZE] = [0xADu8; SIZE];

        let testdir = crate::config::PageServerConf::test_repo_dir("vfile_concurrency");
        std::fs::create_dir_all(&testdir)?;

        // Create a test file.
        let test_file_path = testdir.join("concurrency_test_file");
        {
            let file = File::create(&test_file_path)?;
            file.write_all_at(&SAMPLE, 0)?;
        }

        // Open the file many times.
        let mut files = Vec::new();
        for _ in 0..VIRTUAL_FILES {
            let f = VirtualFile::open_with_options(&test_file_path, OpenOptions::new().read(true))
                .await?;
            files.push(f);
        }
        let files = Arc::new(files);

        // Launch many threads, and use the virtual files concurrently in random order.
        let rt = tokio::runtime::Builder::new_multi_thread()
            .worker_threads(THREADS)
            .thread_name("test_vfile_concurrency thread")
            .build()
            .unwrap();
        let mut hdls = Vec::new();
        for _threadno in 0..THREADS {
            let files = files.clone();
            let hdl = rt.spawn(async move {
                let mut buf = [0u8; SIZE];
                let mut rng = rand::rngs::OsRng;
                for _ in 1..1000 {
                    let f = &files[rng.gen_range(0..files.len())];
                    f.read_exact_at(&mut buf, 0).await.unwrap();
                    assert!(buf == SAMPLE);
                }
            });
            hdls.push(hdl);
        }
        for hdl in hdls {
            hdl.await.expect("joining")
        }
        std::mem::forget(rt);

        Ok(())
    }

    #[tokio::test]
    async fn test_atomic_overwrite_basic() {
        let testdir = crate::config::PageServerConf::test_repo_dir("test_atomic_overwrite_basic");
        std::fs::create_dir_all(&testdir).unwrap();

        let path = testdir.join("myfile");
        let tmp_path = testdir.join("myfile.tmp");

        VirtualFile::crashsafe_overwrite(&path, &tmp_path, b"foo")
            .await
            .unwrap();
        let mut file = MaybeVirtualFile::from(VirtualFile::open(&path).await.unwrap());
        let post = file.read_string().await.unwrap();
        assert_eq!(post, "foo");
        assert!(!tmp_path.exists());
        drop(file);

        VirtualFile::crashsafe_overwrite(&path, &tmp_path, b"bar")
            .await
            .unwrap();
        let mut file = MaybeVirtualFile::from(VirtualFile::open(&path).await.unwrap());
        let post = file.read_string().await.unwrap();
        assert_eq!(post, "bar");
        assert!(!tmp_path.exists());
        drop(file);
    }

    #[tokio::test]
    async fn test_atomic_overwrite_preexisting_tmp() {
        let testdir =
            crate::config::PageServerConf::test_repo_dir("test_atomic_overwrite_preexisting_tmp");
        std::fs::create_dir_all(&testdir).unwrap();

        let path = testdir.join("myfile");
        let tmp_path = testdir.join("myfile.tmp");

        std::fs::write(&tmp_path, "some preexisting junk that should be removed").unwrap();
        assert!(tmp_path.exists());

        VirtualFile::crashsafe_overwrite(&path, &tmp_path, b"foo")
            .await
            .unwrap();

        let mut file = MaybeVirtualFile::from(VirtualFile::open(&path).await.unwrap());
        let post = file.read_string().await.unwrap();
        assert_eq!(post, "foo");
        assert!(!tmp_path.exists());
        drop(file);
    }
}<|MERGE_RESOLUTION|>--- conflicted
+++ resolved
@@ -173,7 +173,6 @@
     }
 }
 
-<<<<<<< HEAD
 /// Call this when the local filesystem gives us an error with an external
 /// cause: this includes EIO, EROFS, and EACCESS: all these indicate either
 /// bad storage or bad configuration, and we can't fix that from inside
@@ -181,26 +180,6 @@
 pub(crate) fn on_fatal_io_error(e: &std::io::Error) -> ! {
     tracing::error!("Fatal I/O error: {}", &e);
     std::process::abort();
-=======
-#[derive(Debug, thiserror::Error)]
-pub enum CrashsafeOverwriteError {
-    #[error("final path has no parent dir")]
-    FinalPathHasNoParentDir,
-    #[error("remove tempfile")]
-    RemovePreviousTempfile(#[source] std::io::Error),
-    #[error("create tempfile")]
-    CreateTempfile(#[source] std::io::Error),
-    #[error("write tempfile")]
-    WriteContents(#[source] std::io::Error),
-    #[error("sync tempfile")]
-    SyncTempfile(#[source] std::io::Error),
-    #[error("rename tempfile to final path")]
-    RenameTempfileToFinalPath(#[source] std::io::Error),
-    #[error("open final path parent dir")]
-    OpenFinalPathParentDir(#[source] std::io::Error),
-    #[error("sync final path parent dir")]
-    SyncFinalPathParentDir(#[source] std::io::Error),
->>>>>>> c216b16b
 }
 
 /// Identify error types that should alwways terminate the process.  Other
@@ -332,24 +311,15 @@
 
 impl VirtualFile {
     /// Open a file in read-only mode. Like File::open.
-<<<<<<< HEAD
-    pub async fn open(path: &Path) -> Result<VirtualFile, Error> {
+    pub async fn open(path: &Utf8Path) -> Result<VirtualFile, Error> {
         Self::open_with_options(path, OpenOptions::new().read(true))
             .await
             .map_err(Error::from)
-=======
-    pub async fn open(path: &Utf8Path) -> Result<VirtualFile, std::io::Error> {
-        Self::open_with_options(path, OpenOptions::new().read(true)).await
->>>>>>> c216b16b
     }
 
     /// Create a new file for writing. If the file exists, it will be truncated.
     /// Like File::create.
-<<<<<<< HEAD
-    pub async fn create(path: &Path) -> Result<VirtualFile, Error> {
-=======
-    pub async fn create(path: &Utf8Path) -> Result<VirtualFile, std::io::Error> {
->>>>>>> c216b16b
+    pub async fn create(path: &Utf8Path) -> Result<VirtualFile, Error> {
         Self::open_with_options(
             path,
             OpenOptions::new().write(true).create(true).truncate(true),
@@ -366,13 +336,8 @@
     pub async fn open_with_options(
         path: &Utf8Path,
         open_options: &OpenOptions,
-<<<<<<< HEAD
     ) -> Result<VirtualFile, Error> {
-        let path_str = path.to_string_lossy();
-=======
-    ) -> Result<VirtualFile, std::io::Error> {
         let path_str = path.to_string();
->>>>>>> c216b16b
         let parts = path_str.split('/').collect::<Vec<&str>>();
         let tenant_id;
         let timeline_id;
