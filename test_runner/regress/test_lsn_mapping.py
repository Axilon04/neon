--- conflicted
+++ resolved
@@ -101,10 +101,6 @@
     start_lsn = Lsn(query_scalar(cur, "SELECT pg_current_wal_lsn()"))
 
     # Create table, and insert rows, each in a separate transaction
-<<<<<<< HEAD
-=======
-    # Disable synchronous_commit to make this initialization go faster.
->>>>>>> 74d150ba
     # Disable `synchronous_commit` to make this initialization go faster.
     # XXX: on my laptop this test takes 7s, and setting `synchronous_commit=off`
     #      doesn't change anything.
@@ -135,13 +131,9 @@
         result = client.timeline_get_lsn_by_timestamp(
             tenant_id, timeline_id, f"{probe_timestamp.isoformat()}Z", 2
         )
-<<<<<<< HEAD
         assert result["kind"] in ["present", "future"]
-=======
-        assert result["kind"] == "future"
         # make sure that we return a well advanced lsn here
         assert Lsn(result["lsn"]) > start_lsn
->>>>>>> 74d150ba
 
         # Timestamp is in the unreachable past
         probe_timestamp = tbl[0][1] - timedelta(hours=10)
